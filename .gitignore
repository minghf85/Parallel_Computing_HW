--- conflicted
+++ resolved
@@ -68,10 +68,4 @@
 /Optical Flow/data
 /Image/img
 /Image/build/main
-.vscode
-<<<<<<< HEAD
-*.pptx
-*.pdf
-=======
-/Optical Flow/build
->>>>>>> 58195c4e
+.vscode